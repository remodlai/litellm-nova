import json
import time
from enum import Enum
from typing import (
    TYPE_CHECKING,
    Any,
    Dict,
    List,
    Literal,
    Mapping,
    Optional,
    Union,
)

<<<<<<< HEAD
from aiohttp import FormData
=======
import fastuuid as uuid
>>>>>>> 8a012f99
from openai._models import BaseModel as OpenAIObject
from openai.types.completion_usage import (
    CompletionTokensDetails,
    CompletionUsage,
    PromptTokensDetails,
)
from pydantic import BaseModel, ConfigDict, Field, PrivateAttr, model_validator
from typing_extensions import Required, TypedDict

<<<<<<< HEAD
import litellm
from litellm._uuid import uuid
=======
>>>>>>> 8a012f99
from litellm.types.llms.base import (
    BaseLiteLLMOpenAIResponseObject,
    LiteLLMPydanticObjectBase,
)
from litellm.types.mcp import MCPServerCostInfo

from ..litellm_core_utils.core_helpers import map_finish_reason
from .guardrails import GuardrailEventHooks
from .llms.base import HiddenParams
from .llms.openai import (
    Batch,
    ChatCompletionAnnotation,
    ChatCompletionRedactedThinkingBlock,
    ChatCompletionThinkingBlock,
    ChatCompletionToolCallChunk,
    ChatCompletionUsageBlock,
    FileSearchTool,
    FineTuningJob,
    ImageURLListItem,
    OpenAIChatCompletionChunk,
    OpenAIFileObject,
    OpenAIRealtimeStreamList,
    WebSearchOptions,
)

if TYPE_CHECKING:
    from .vector_stores import VectorStoreSearchResponse
else:
    VectorStoreSearchResponse = Any


def _generate_id():  # private helper function
    return "chatcmpl-" + str(uuid.uuid4())


class LiteLLMCommonStrings(Enum):
    redacted_by_litellm = "redacted by litellm. 'litellm.turn_off_message_logging=True'"
    llm_provider_not_provided = "Unmapped LLM provider for this endpoint. You passed model={model}, custom_llm_provider={custom_llm_provider}. Check supported provider and route: https://docs.litellm.ai/docs/providers"


SupportedCacheControls = ["ttl", "s-maxage", "no-cache", "no-store"]


class CostPerToken(TypedDict):
    input_cost_per_token: float
    output_cost_per_token: float


class ProviderField(TypedDict):
    field_name: str
    field_type: Literal["string"]
    field_description: str
    field_value: str


class ProviderSpecificModelInfo(TypedDict, total=False):
    supports_system_messages: Optional[bool]
    supports_response_schema: Optional[bool]
    supports_vision: Optional[bool]
    supports_function_calling: Optional[bool]
    supports_tool_choice: Optional[bool]
    supports_assistant_prefill: Optional[bool]
    supports_prompt_caching: Optional[bool]
    supports_computer_use: Optional[bool]
    supports_audio_input: Optional[bool]
    supports_embedding_image_input: Optional[bool]
    supports_audio_output: Optional[bool]
    supports_pdf_input: Optional[bool]
    supports_native_streaming: Optional[bool]
    supports_parallel_function_calling: Optional[bool]
    supports_web_search: Optional[bool]
    supports_reasoning: Optional[bool]
    supports_url_context: Optional[bool]


class SearchContextCostPerQuery(TypedDict, total=False):
    search_context_size_low: float
    search_context_size_medium: float
    search_context_size_high: float


class ModelInfoBase(ProviderSpecificModelInfo, total=False):
    key: Required[str]  # the key in litellm.model_cost which is returned

    max_tokens: Required[Optional[int]]
    max_input_tokens: Required[Optional[int]]
    max_output_tokens: Required[Optional[int]]
    input_cost_per_token: Required[float]
    input_cost_per_token_flex: Optional[float]  # OpenAI flex service tier pricing
    input_cost_per_token_priority: Optional[
        float
    ]  # OpenAI priority service tier pricing
    cache_creation_input_token_cost: Optional[float]
    cache_creation_input_token_cost_above_1hr: Optional[float]
    cache_read_input_token_cost: Optional[float]
    cache_read_input_token_cost_flex: Optional[
        float
    ]  # OpenAI flex service tier pricing
    cache_read_input_token_cost_priority: Optional[
        float
    ]  # OpenAI priority service tier pricing
    input_cost_per_character: Optional[float]  # only for vertex ai models
    input_cost_per_audio_token: Optional[float]
    input_cost_per_token_above_128k_tokens: Optional[float]  # only for vertex ai models
    input_cost_per_token_above_200k_tokens: Optional[
        float
    ]  # only for vertex ai gemini-2.5-pro models
    input_cost_per_character_above_128k_tokens: Optional[
        float
    ]  # only for vertex ai models
    input_cost_per_query: Optional[float]  # only for rerank models
    input_cost_per_image: Optional[float]  # only for vertex ai models
    input_cost_per_audio_per_second: Optional[float]  # only for vertex ai models
    input_cost_per_video_per_second: Optional[float]  # only for vertex ai models
    input_cost_per_second: Optional[float]  # for OpenAI Speech models
    input_cost_per_token_batches: Optional[float]
    output_cost_per_token_batches: Optional[float]
    output_cost_per_token: Required[float]
    output_cost_per_token_flex: Optional[float]  # OpenAI flex service tier pricing
    output_cost_per_token_priority: Optional[
        float
    ]  # OpenAI priority service tier pricing
    output_cost_per_character: Optional[float]  # only for vertex ai models
    output_cost_per_audio_token: Optional[float]
    output_cost_per_token_above_128k_tokens: Optional[
        float
    ]  # only for vertex ai models
    output_cost_per_token_above_200k_tokens: Optional[
        float
    ]  # only for vertex ai gemini-2.5-pro models
    output_cost_per_character_above_128k_tokens: Optional[
        float
    ]  # only for vertex ai models
    output_cost_per_image: Optional[float]
    output_vector_size: Optional[int]
    output_cost_per_reasoning_token: Optional[float]
    output_cost_per_video_per_second: Optional[float]  # only for vertex ai models
    output_cost_per_audio_per_second: Optional[float]  # only for vertex ai models
    output_cost_per_second: Optional[float]  # for OpenAI Speech models
    search_context_cost_per_query: Optional[
        SearchContextCostPerQuery
    ]  # Cost for using web search tool
    citation_cost_per_token: Optional[float]  # Cost per citation token for Perplexity
    tiered_pricing: Optional[
        List[Dict[str, Any]]
    ]  # Tiered pricing structure for models like Dashscope
    litellm_provider: Required[str]
    mode: Required[
        Literal[
            "completion",
            "embedding",
            "image_generation",
            "chat",
            "audio_transcription",
            "responses",
        ]
    ]
    tpm: Optional[int]
    rpm: Optional[int]


class ModelInfo(ModelInfoBase, total=False):
    """
    Model info for a given model, this is information found in litellm.model_prices_and_context_window.json
    """

    supported_openai_params: Required[Optional[List[str]]]


class GenericStreamingChunk(TypedDict, total=False):
    text: Required[str]
    tool_use: Optional[ChatCompletionToolCallChunk]
    is_finished: Required[bool]
    finish_reason: Required[str]
    usage: Required[Optional[ChatCompletionUsageBlock]]
    index: int

    # use this dict if you want to return any provider specific fields in the response
    provider_specific_fields: Optional[Dict[str, Any]]


from enum import Enum


class CallTypes(Enum):
    embedding = "embedding"
    aembedding = "aembedding"
    completion = "completion"
    acompletion = "acompletion"
    atext_completion = "atext_completion"
    text_completion = "text_completion"
    image_generation = "image_generation"
    aimage_generation = "aimage_generation"
    image_edit = "image_edit"
    aimage_edit = "aimage_edit"
    moderation = "moderation"
    amoderation = "amoderation"
    atranscription = "atranscription"
    transcription = "transcription"
    aspeech = "aspeech"
    speech = "speech"
    rerank = "rerank"
    arerank = "arerank"
    arealtime = "_arealtime"
    create_batch = "create_batch"
    acreate_batch = "acreate_batch"
    aretrieve_batch = "aretrieve_batch"
    retrieve_batch = "retrieve_batch"
    pass_through = "pass_through_endpoint"
    anthropic_messages = "anthropic_messages"
    get_assistants = "get_assistants"
    aget_assistants = "aget_assistants"
    create_assistants = "create_assistants"
    acreate_assistants = "acreate_assistants"
    delete_assistant = "delete_assistant"
    adelete_assistant = "adelete_assistant"
    acreate_thread = "acreate_thread"
    create_thread = "create_thread"
    aget_thread = "aget_thread"
    get_thread = "get_thread"
    a_add_message = "a_add_message"
    add_message = "add_message"
    aget_messages = "aget_messages"
    get_messages = "get_messages"
    arun_thread = "arun_thread"
    run_thread = "run_thread"
    arun_thread_stream = "arun_thread_stream"
    run_thread_stream = "run_thread_stream"
    afile_retrieve = "afile_retrieve"
    file_retrieve = "file_retrieve"
    afile_delete = "afile_delete"
    file_delete = "file_delete"
    afile_list = "afile_list"
    file_list = "file_list"
    acreate_file = "acreate_file"
    create_file = "create_file"
    afile_content = "afile_content"
    file_content = "file_content"
    create_fine_tuning_job = "create_fine_tuning_job"
    acreate_fine_tuning_job = "acreate_fine_tuning_job"
    acancel_fine_tuning_job = "acancel_fine_tuning_job"
    cancel_fine_tuning_job = "cancel_fine_tuning_job"
    alist_fine_tuning_jobs = "alist_fine_tuning_jobs"
    list_fine_tuning_jobs = "list_fine_tuning_jobs"
    aretrieve_fine_tuning_job = "aretrieve_fine_tuning_job"
    retrieve_fine_tuning_job = "retrieve_fine_tuning_job"
    responses = "responses"
    aresponses = "aresponses"
    alist_input_items = "alist_input_items"
    llm_passthrough_route = "llm_passthrough_route"
    allm_passthrough_route = "allm_passthrough_route"

    #########################################################
    # Google GenAI Native Call Types
    #########################################################
    generate_content = "generate_content"
    agenerate_content = "agenerate_content"
    generate_content_stream = "generate_content_stream"
    agenerate_content_stream = "agenerate_content_stream"

    #########################################################
    # MCP Call Types
    #########################################################
    call_mcp_tool = "call_mcp_tool"


CallTypesLiteral = Literal[
    "embedding",
    "aembedding",
    "completion",
    "acompletion",
    "atext_completion",
    "text_completion",
    "image_generation",
    "aimage_generation",
    "image_edit",
    "aimage_edit",
    "moderation",
    "amoderation",
    "atranscription",
    "transcription",
    "aspeech",
    "speech",
    "rerank",
    "arerank",
    "_arealtime",
    "create_batch",
    "acreate_batch",
    "pass_through_endpoint",
    "anthropic_messages",
    "aretrieve_batch",
    "retrieve_batch",
    "generate_content",
    "agenerate_content",
    "generate_content_stream",
    "agenerate_content_stream",
]


class PassthroughCallTypes(Enum):
    passthrough_image_generation = "passthrough-image-generation"


class TopLogprob(OpenAIObject):
    token: str
    """The token."""

    bytes: Optional[List[int]] = None
    """A list of integers representing the UTF-8 bytes representation of the token.

    Useful in instances where characters are represented by multiple tokens and
    their byte representations must be combined to generate the correct text
    representation. Can be `null` if there is no bytes representation for the token.
    """

    logprob: float
    """The log probability of this token, if it is within the top 20 most likely
    tokens.

    Otherwise, the value `-9999.0` is used to signify that the token is very
    unlikely.
    """


class ChatCompletionTokenLogprob(OpenAIObject):
    token: str
    """The token."""

    bytes: Optional[List[int]] = None
    """A list of integers representing the UTF-8 bytes representation of the token.

    Useful in instances where characters are represented by multiple tokens and
    their byte representations must be combined to generate the correct text
    representation. Can be `null` if there is no bytes representation for the token.
    """

    logprob: float
    """The log probability of this token, if it is within the top 20 most likely
    tokens.

    Otherwise, the value `-9999.0` is used to signify that the token is very
    unlikely.
    """

    top_logprobs: List[TopLogprob]
    """List of the most likely tokens and their log probability, at this token
    position.

    In rare cases, there may be fewer than the number of requested `top_logprobs`
    returned.
    """

    def __contains__(self, key):
        # Define custom behavior for the 'in' operator
        return hasattr(self, key)

    def get(self, key, default=None):
        # Custom .get() method to access attributes with a default value if the attribute doesn't exist
        return getattr(self, key, default)

    def __getitem__(self, key):
        # Allow dictionary-style access to attributes
        return getattr(self, key)


class ChoiceLogprobs(OpenAIObject):
    content: Optional[List[ChatCompletionTokenLogprob]] = None
    """A list of message content tokens with log probability information."""

    def __contains__(self, key):
        # Define custom behavior for the 'in' operator
        return hasattr(self, key)

    def get(self, key, default=None):
        # Custom .get() method to access attributes with a default value if the attribute doesn't exist
        return getattr(self, key, default)

    def __getitem__(self, key):
        # Allow dictionary-style access to attributes
        return getattr(self, key)


class FunctionCall(OpenAIObject):
    arguments: str
    name: Optional[str] = None


class Function(OpenAIObject):
    arguments: str
    name: Optional[
        str
    ]  # can be None - openai e.g.: ChoiceDeltaToolCallFunction(arguments='{"', name=None), type=None)

    def __init__(
        self,
        arguments: Optional[Union[Dict, str]] = None,
        name: Optional[str] = None,
        **params,
    ):
        if arguments is None:
            if params.get("parameters", None) is not None and isinstance(
                params["parameters"], dict
            ):
                arguments = json.dumps(params["parameters"])
                params.pop("parameters")
            else:
                arguments = ""
        elif isinstance(arguments, Dict):
            arguments = json.dumps(arguments)
        else:
            arguments = arguments

        name = name

        # Build a dictionary with the structure your BaseModel expects
        data = {"arguments": arguments, "name": name}

        super(Function, self).__init__(**data)

    def __contains__(self, key):
        # Define custom behavior for the 'in' operator
        return hasattr(self, key)

    def get(self, key, default=None):
        # Custom .get() method to access attributes with a default value if the attribute doesn't exist
        return getattr(self, key, default)

    def __getitem__(self, key):
        # Allow dictionary-style access to attributes
        return getattr(self, key)

    def __setitem__(self, key, value):
        # Allow dictionary-style assignment of attributes
        setattr(self, key, value)


class ChatCompletionDeltaToolCall(OpenAIObject):
    id: Optional[str] = None
    function: Function
    type: Optional[str] = None
    index: int

    def __contains__(self, key):
        # Define custom behavior for the 'in' operator
        return hasattr(self, key)

    def get(self, key, default=None):
        # Custom .get() method to access attributes with a default value if the attribute doesn't exist
        return getattr(self, key, default)

    def __getitem__(self, key):
        # Allow dictionary-style access to attributes
        return getattr(self, key)

    def __setitem__(self, key, value):
        # Allow dictionary-style assignment of attributes
        setattr(self, key, value)


class ChatCompletionMessageToolCall(OpenAIObject):
    def __init__(
        self,
        function: Union[Dict, Function],
        id: Optional[str] = None,
        type: Optional[str] = None,
        **params,
    ):
        super(ChatCompletionMessageToolCall, self).__init__(**params)
        if isinstance(function, Dict):
            self.function = Function(**function)
        else:
            self.function = function

        if id is not None:
            self.id = id
        else:
            self.id = f"{uuid.uuid4()}"

        if type is not None:
            self.type = type
        else:
            self.type = "function"

    def __contains__(self, key):
        # Define custom behavior for the 'in' operator
        return hasattr(self, key)

    def get(self, key, default=None):
        # Custom .get() method to access attributes with a default value if the attribute doesn't exist
        return getattr(self, key, default)

    def __getitem__(self, key):
        # Allow dictionary-style access to attributes
        return getattr(self, key)

    def __setitem__(self, key, value):
        # Allow dictionary-style assignment of attributes
        setattr(self, key, value)


from openai.types.chat.chat_completion_audio import ChatCompletionAudio


class ChatCompletionAudioResponse(ChatCompletionAudio):
    def __init__(
        self,
        data: str,
        expires_at: int,
        transcript: str,
        id: Optional[str] = None,
        **params,
    ):
        if id is not None:
            id = id
        else:
            id = f"{uuid.uuid4()}"
        super(ChatCompletionAudioResponse, self).__init__(
            data=data, expires_at=expires_at, transcript=transcript, id=id, **params
        )

    def __contains__(self, key):
        # Define custom behavior for the 'in' operator
        return hasattr(self, key)

    def get(self, key, default=None):
        # Custom .get() method to access attributes with a default value if the attribute doesn't exist
        return getattr(self, key, default)

    def __getitem__(self, key):
        # Allow dictionary-style access to attributes
        return getattr(self, key)

    def __setitem__(self, key, value):
        # Allow dictionary-style assignment of attributes
        setattr(self, key, value)


"""
Reference:
ChatCompletionMessage(content='This is a test', role='assistant', function_call=None, tool_calls=None))
"""


def add_provider_specific_fields(
    object: BaseModel, provider_specific_fields: Optional[Dict[str, Any]]
):
    if not provider_specific_fields:  # set if provider_specific_fields is not empty
        return
    setattr(object, "provider_specific_fields", provider_specific_fields)


class Message(OpenAIObject):
    content: Optional[str]
    role: Literal["assistant", "user", "system", "tool", "function"]
    tool_calls: Optional[List[ChatCompletionMessageToolCall]]
    function_call: Optional[FunctionCall]
    audio: Optional[ChatCompletionAudioResponse] = None
    images: Optional[List[ImageURLListItem]] = None
    reasoning_content: Optional[str] = None
    thinking_blocks: Optional[
        List[Union[ChatCompletionThinkingBlock, ChatCompletionRedactedThinkingBlock]]
    ] = None
    provider_specific_fields: Optional[Dict[str, Any]] = Field(
        default=None, exclude=True
    )
    annotations: Optional[List[ChatCompletionAnnotation]] = None

    def __init__(
        self,
        content: Optional[str] = None,
        role: Literal["assistant", "user", "system", "tool", "function"] = "assistant",
        function_call=None,
        tool_calls: Optional[list] = None,
        audio: Optional[ChatCompletionAudioResponse] = None,
        images: Optional[List[ImageURLListItem]] = None,
        provider_specific_fields: Optional[Dict[str, Any]] = None,
        reasoning_content: Optional[str] = None,
        thinking_blocks: Optional[
            List[
                Union[ChatCompletionThinkingBlock, ChatCompletionRedactedThinkingBlock]
            ]
        ] = None,
        annotations: Optional[List[ChatCompletionAnnotation]] = None,
        **params,
    ):
        init_values: Dict[str, Any] = {
            "content": content,
            "role": role or "assistant",  # handle null input
            "function_call": (
                FunctionCall(**function_call) if function_call is not None else None
            ),
            "tool_calls": (
                [
                    (
                        ChatCompletionMessageToolCall(**tool_call)
                        if isinstance(tool_call, dict)
                        else tool_call
                    )
                    for tool_call in tool_calls
                ]
                if tool_calls is not None and len(tool_calls) > 0
                else None
            ),
        }

        if audio is not None:
            init_values["audio"] = audio

        if images is not None:
            init_values["images"] = images

        if thinking_blocks is not None:
            init_values["thinking_blocks"] = thinking_blocks

        if annotations is not None:
            init_values["annotations"] = annotations

        if reasoning_content is not None:
            init_values["reasoning_content"] = reasoning_content

        super(Message, self).__init__(
            **init_values,  # type: ignore
            **params,
        )

        if audio is None:
            # delete audio from self
            # OpenAI compatible APIs like mistral API will raise an error if audio is passed in
            if hasattr(self, "audio"):
                del self.audio

        if images is None:
            if hasattr(self, "images"):
                del self.images

        if annotations is None:
            # ensure default response matches OpenAI spec
            # Some OpenAI compatible APIs raise an error if annotations are passed in
            if hasattr(self, "annotations"):
                del self.annotations

        if reasoning_content is None:
            # ensure default response matches OpenAI spec
            if hasattr(self, "reasoning_content"):
                del self.reasoning_content

        if thinking_blocks is None:
            # ensure default response matches OpenAI spec
            if hasattr(self, "thinking_blocks"):
                del self.thinking_blocks

        add_provider_specific_fields(self, provider_specific_fields)

    def get(self, key, default=None):
        # Custom .get() method to access attributes with a default value if the attribute doesn't exist
        return getattr(self, key, default)

    def __getitem__(self, key):
        # Allow dictionary-style access to attributes
        return getattr(self, key)

    def __setitem__(self, key, value):
        # Allow dictionary-style assignment of attributes
        setattr(self, key, value)

    def json(self, **kwargs):  # type: ignore
        try:
            return self.model_dump()  # noqa
        except Exception:
            # if using pydantic v1
            return self.dict()


class Delta(OpenAIObject):
    reasoning_content: Optional[str] = None
    thinking_blocks: Optional[
        List[Union[ChatCompletionThinkingBlock, ChatCompletionRedactedThinkingBlock]]
    ] = None
    provider_specific_fields: Optional[Dict[str, Any]] = Field(default=None)

    def __init__(
        self,
        content=None,
        role=None,
        function_call=None,
        tool_calls=None,
        audio: Optional[ChatCompletionAudioResponse] = None,
        images: Optional[List[ImageURLListItem]] = None,
        reasoning_content: Optional[str] = None,
        thinking_blocks: Optional[
            List[
                Union[ChatCompletionThinkingBlock, ChatCompletionRedactedThinkingBlock]
            ]
        ] = None,
        annotations: Optional[List[ChatCompletionAnnotation]] = None,
        **params,
    ):
        super(Delta, self).__init__(**params)
        add_provider_specific_fields(self, params.get("provider_specific_fields", {}))
        self.content = content
        self.role = role
        # Set default values and correct types
        self.function_call: Optional[Union[FunctionCall, Any]] = None
        self.tool_calls: Optional[List[Union[ChatCompletionDeltaToolCall, Any]]] = None
        self.audio: Optional[ChatCompletionAudioResponse] = None
        self.images: Optional[List[ImageURLListItem]] = None
        self.annotations: Optional[List[ChatCompletionAnnotation]] = None

        if reasoning_content is not None:
            self.reasoning_content = reasoning_content
        else:
            # ensure default response matches OpenAI spec
            del self.reasoning_content

        if thinking_blocks is not None:
            self.thinking_blocks = thinking_blocks
        else:
            # ensure default response matches OpenAI spec
            del self.thinking_blocks

        # Add annotations to the delta, ensure they are only on Delta if they exist (Match OpenAI spec)
        if annotations is not None:
            self.annotations = annotations
        else:
            del self.annotations

        if images is not None and len(images) > 0:
            self.images = images
        else:
            del self.images

        if function_call is not None and isinstance(function_call, dict):
            self.function_call = FunctionCall(**function_call)
        else:
            self.function_call = function_call
        if tool_calls is not None and isinstance(tool_calls, list):
            self.tool_calls = []
            current_index = 0
            for tool_call in tool_calls:
                if isinstance(tool_call, dict):
                    if tool_call.get("index", None) is None:
                        tool_call["index"] = current_index
                        current_index += 1
                    self.tool_calls.append(ChatCompletionDeltaToolCall(**tool_call))
                elif isinstance(tool_call, ChatCompletionDeltaToolCall):
                    self.tool_calls.append(tool_call)
        else:
            self.tool_calls = tool_calls

        self.audio = audio

    def __contains__(self, key):
        # Define custom behavior for the 'in' operator
        return hasattr(self, key)

    def get(self, key, default=None):
        # Custom .get() method to access attributes with a default value if the attribute doesn't exist
        return getattr(self, key, default)

    def __getitem__(self, key):
        # Allow dictionary-style access to attributes
        return getattr(self, key)

    def __setitem__(self, key, value):
        # Allow dictionary-style assignment of attributes
        setattr(self, key, value)


class Choices(OpenAIObject):
    finish_reason: str
    index: int
    message: Message
    logprobs: Optional[Union[ChoiceLogprobs, Any]] = None

    provider_specific_fields: Optional[Dict[str, Any]] = Field(default=None)

    def __init__(
        self,
        finish_reason=None,
        index=0,
        message: Optional[Union[Message, dict]] = None,
        logprobs: Optional[Union[ChoiceLogprobs, dict, Any]] = None,
        enhancements=None,
        provider_specific_fields: Optional[Dict[str, Any]] = None,
        **params,
    ):
        if finish_reason is not None:
            params["finish_reason"] = map_finish_reason(finish_reason)
        else:
            params["finish_reason"] = "stop"
        if index is not None:
            params["index"] = index
        else:
            params["index"] = 0
        if message is None:
            params["message"] = Message()
        else:
            if isinstance(message, Message):
                params["message"] = message
            elif isinstance(message, dict):
                params["message"] = Message(**message)
        if logprobs is not None:
            if isinstance(logprobs, dict):
                params["logprobs"] = ChoiceLogprobs(**logprobs)
            else:
                params["logprobs"] = logprobs
        else:
            params["logprobs"] = None
        super(Choices, self).__init__(**params)

        if enhancements is not None:
            self.enhancements = enhancements

        self.provider_specific_fields = provider_specific_fields

        if self.logprobs is None:
            del self.logprobs
        if self.provider_specific_fields is None:
            del self.provider_specific_fields

    def __contains__(self, key):
        # Define custom behavior for the 'in' operator
        return hasattr(self, key)

    def get(self, key, default=None):
        # Custom .get() method to access attributes with a default value if the attribute doesn't exist
        return getattr(self, key, default)

    def __getitem__(self, key):
        # Allow dictionary-style access to attributes
        return getattr(self, key)

    def __setitem__(self, key, value):
        # Allow dictionary-style assignment of attributes
        setattr(self, key, value)


class CompletionTokensDetailsWrapper(
    CompletionTokensDetails
):  # wrapper for older openai versions
    text_tokens: Optional[int] = None
    """Text tokens generated by the model."""


class CacheCreationTokenDetails(BaseModel):
    ephemeral_5m_input_tokens: Optional[int] = None
    ephemeral_1h_input_tokens: Optional[int] = None


class PromptTokensDetailsWrapper(
    PromptTokensDetails
):  # wrapper for older openai versions
    text_tokens: Optional[int] = None
    """Text tokens sent to the model."""

    image_tokens: Optional[int] = None
    """Image tokens sent to the model."""

    web_search_requests: Optional[int] = None
    """Number of web search requests made by the tool call. Used for Anthropic to calculate web search cost."""

    character_count: Optional[int] = None
    """Character count sent to the model. Used for Vertex AI multimodal embeddings."""

    image_count: Optional[int] = None
    """Number of images sent to the model. Used for Vertex AI multimodal embeddings."""

    video_length_seconds: Optional[float] = None
    """Length of videos sent to the model. Used for Vertex AI multimodal embeddings."""

    cache_creation_tokens: Optional[int] = None
    """Number of cache creation tokens sent to the model. Used for Anthropic prompt caching."""

    cache_creation_token_details: Optional[CacheCreationTokenDetails] = None
    """Details of cache creation tokens sent to the model. Used for tracking 5m/1h cache creation tokens for Anthropic prompt caching."""

    def __init__(self, *args, **kwargs):
        super().__init__(*args, **kwargs)
        if self.character_count is None:
            del self.character_count
        if self.image_count is None:
            del self.image_count
        if self.video_length_seconds is None:
            del self.video_length_seconds
        if self.web_search_requests is None:
            del self.web_search_requests
        if self.cache_creation_tokens is None:
            del self.cache_creation_tokens
        if self.cache_creation_token_details is None:
            del self.cache_creation_token_details


class ServerToolUse(BaseModel):
    web_search_requests: Optional[int]


class Usage(CompletionUsage):
    _cache_creation_input_tokens: int = PrivateAttr(
        0
    )  # hidden param for prompt caching. Might change, once openai introduces their equivalent.
    _cache_read_input_tokens: int = PrivateAttr(
        0
    )  # hidden param for prompt caching. Might change, once openai introduces their equivalent.

    server_tool_use: Optional[ServerToolUse] = None
    cost: Optional[float] = None

    completion_tokens_details: Optional[CompletionTokensDetailsWrapper] = None
    """Breakdown of tokens used in a completion."""

    prompt_tokens_details: Optional[PromptTokensDetailsWrapper] = None
    """Breakdown of tokens used in the prompt."""

    def __init__(
        self,
        prompt_tokens: Optional[int] = None,
        completion_tokens: Optional[int] = None,
        total_tokens: Optional[int] = None,
        reasoning_tokens: Optional[int] = None,
        prompt_tokens_details: Optional[
            Union[PromptTokensDetailsWrapper, PromptTokensDetails, dict]
        ] = None,
        completion_tokens_details: Optional[
            Union[CompletionTokensDetailsWrapper, dict]
        ] = None,
        server_tool_use: Optional[ServerToolUse] = None,
        cost: Optional[float] = None,
        **params,
    ):
        # handle reasoning_tokens
        _completion_tokens_details: Optional[CompletionTokensDetailsWrapper] = None
        if reasoning_tokens:
            text_tokens = (
                completion_tokens - reasoning_tokens if completion_tokens else None
            )
            completion_tokens_details = CompletionTokensDetailsWrapper(
                reasoning_tokens=reasoning_tokens, text_tokens=text_tokens
            )

        # Ensure completion_tokens_details is properly handled
        if completion_tokens_details:
            if isinstance(completion_tokens_details, dict):
                _completion_tokens_details = CompletionTokensDetailsWrapper(
                    **completion_tokens_details
                )
            elif isinstance(completion_tokens_details, CompletionTokensDetails):
                _completion_tokens_details = completion_tokens_details

        # handle prompt_tokens_details
        _prompt_tokens_details: Optional[PromptTokensDetailsWrapper] = None

        # guarantee prompt_token_details is always a PromptTokensDetailsWrapper
        if prompt_tokens_details:
            if isinstance(prompt_tokens_details, dict):
                _prompt_tokens_details = PromptTokensDetailsWrapper(
                    **prompt_tokens_details
                )
            elif isinstance(prompt_tokens_details, PromptTokensDetails):
                _prompt_tokens_details = PromptTokensDetailsWrapper(
                    **prompt_tokens_details.model_dump()
                )
            elif isinstance(prompt_tokens_details, PromptTokensDetailsWrapper):
                _prompt_tokens_details = prompt_tokens_details

        ## DEEPSEEK MAPPING ##
        if "prompt_cache_hit_tokens" in params and isinstance(
            params["prompt_cache_hit_tokens"], int
        ):
            if _prompt_tokens_details is None:
                _prompt_tokens_details = PromptTokensDetailsWrapper(
                    cached_tokens=params["prompt_cache_hit_tokens"]
                )
            else:
                _prompt_tokens_details.cached_tokens = params["prompt_cache_hit_tokens"]

        ## ANTHROPIC MAPPING ##
        if "cache_read_input_tokens" in params and isinstance(
            params["cache_read_input_tokens"], int
        ):
            if _prompt_tokens_details is None:
                _prompt_tokens_details = PromptTokensDetailsWrapper(
                    cached_tokens=params["cache_read_input_tokens"]
                )
            else:
                _prompt_tokens_details.cached_tokens = params["cache_read_input_tokens"]

        if "cache_creation_input_tokens" in params and isinstance(
            params["cache_creation_input_tokens"], int
        ):
            if _prompt_tokens_details is None:
                _prompt_tokens_details = PromptTokensDetailsWrapper(
                    cache_creation_tokens=params["cache_creation_input_tokens"]
                )
            else:
                _prompt_tokens_details.cache_creation_tokens = params[
                    "cache_creation_input_tokens"
                ]

        super().__init__(
            prompt_tokens=prompt_tokens or 0,
            completion_tokens=completion_tokens or 0,
            total_tokens=total_tokens or 0,
            completion_tokens_details=_completion_tokens_details or None,
            prompt_tokens_details=_prompt_tokens_details or None,
        )

        if server_tool_use is not None:
            self.server_tool_use = server_tool_use
        else:  # maintain openai compatibility in usage object if possible
            del self.server_tool_use

        if cost is not None:
            self.cost = cost
        else:
            del self.cost

        ## ANTHROPIC MAPPING ##
        if "cache_creation_input_tokens" in params and isinstance(
            params["cache_creation_input_tokens"], int
        ):
            self._cache_creation_input_tokens = params["cache_creation_input_tokens"]

        if "cache_read_input_tokens" in params and isinstance(
            params["cache_read_input_tokens"], int
        ):
            self._cache_read_input_tokens = params["cache_read_input_tokens"]

        ## DEEPSEEK MAPPING ##
        if "prompt_cache_hit_tokens" in params and isinstance(
            params["prompt_cache_hit_tokens"], int
        ):
            self._cache_read_input_tokens = params["prompt_cache_hit_tokens"]

        for k, v in params.items():
            setattr(self, k, v)

    def __contains__(self, key):
        # Define custom behavior for the 'in' operator
        return hasattr(self, key)

    def get(self, key, default=None):
        # Custom .get() method to access attributes with a default value if the attribute doesn't exist
        return getattr(self, key, default)

    def __getitem__(self, key):
        # Allow dictionary-style access to attributes
        return getattr(self, key)

    def __setitem__(self, key, value):
        # Allow dictionary-style assignment of attributes
        setattr(self, key, value)


class StreamingChoices(OpenAIObject):
    def __init__(
        self,
        finish_reason=None,
        index=0,
        delta: Optional[Delta] = None,
        logprobs=None,
        enhancements=None,
        **params,
    ):
        # Fix Perplexity return both delta and message cause OpenWebUI repect text
        # https://github.com/BerriAI/litellm/issues/8455
        params.pop("message", None)
        super(StreamingChoices, self).__init__(**params)
        if finish_reason:
            self.finish_reason = map_finish_reason(finish_reason)
        else:
            self.finish_reason = None
        self.index = index
        if delta is not None:
            if isinstance(delta, Delta):
                self.delta = delta
            elif isinstance(delta, dict):
                self.delta = Delta(**delta)
        else:
            self.delta = Delta()
        if enhancements is not None:
            self.enhancements = enhancements

        if logprobs is not None and isinstance(logprobs, dict):
            self.logprobs = ChoiceLogprobs(**logprobs)
        else:
            self.logprobs = logprobs  # type: ignore

    def __contains__(self, key):
        # Define custom behavior for the 'in' operator
        return hasattr(self, key)

    def get(self, key, default=None):
        # Custom .get() method to access attributes with a default value if the attribute doesn't exist
        return getattr(self, key, default)

    def __getitem__(self, key):
        # Allow dictionary-style access to attributes
        return getattr(self, key)

    def __setitem__(self, key, value):
        # Allow dictionary-style assignment of attributes
        setattr(self, key, value)


class StreamingChatCompletionChunk(OpenAIChatCompletionChunk):
    def __init__(self, **kwargs):
        new_choices = []
        for choice in kwargs["choices"]:
            new_choice = StreamingChoices(**choice).model_dump()
            new_choices.append(new_choice)
        kwargs["choices"] = new_choices

        super().__init__(**kwargs)


class ModelResponseBase(OpenAIObject):
    id: str
    """A unique identifier for the completion."""

    created: int
    """The Unix timestamp (in seconds) of when the completion was created."""

    model: Optional[str] = None
    """The model used for completion."""

    object: str
    """The object type, which is always "text_completion" """

    system_fingerprint: Optional[str] = None
    """This fingerprint represents the backend configuration that the model runs with.

    Can be used in conjunction with the `seed` request parameter to understand when
    backend changes have been made that might impact determinism.
    """

    _hidden_params: dict = {}

    _response_headers: Optional[dict] = None


class ModelResponseStream(ModelResponseBase):
    choices: List[StreamingChoices]
    provider_specific_fields: Optional[Dict[str, Any]] = Field(default=None)

    def __init__(
        self,
        choices: Optional[
            Union[List[StreamingChoices], Union[StreamingChoices, dict, BaseModel]]
        ] = None,
        id: Optional[str] = None,
        created: Optional[int] = None,
        provider_specific_fields: Optional[Dict[str, Any]] = None,
        **kwargs,
    ):
        if choices is not None and isinstance(choices, list):
            new_choices = []
            for choice in choices:
                _new_choice = None
                if isinstance(choice, StreamingChoices):
                    _new_choice = choice
                elif isinstance(choice, dict):
                    _new_choice = StreamingChoices(**choice)
                elif isinstance(choice, BaseModel):
                    _new_choice = StreamingChoices(**choice.model_dump())
                new_choices.append(_new_choice)
            kwargs["choices"] = new_choices
        else:
            kwargs["choices"] = [StreamingChoices()]

        if id is None:
            id = _generate_id()
        else:
            id = id
        if created is None:
            created = int(time.time())
        else:
            created = created

        if (
            "usage" in kwargs
            and kwargs["usage"] is not None
            and isinstance(kwargs["usage"], dict)
        ):
            kwargs["usage"] = Usage(**kwargs["usage"])

        kwargs["id"] = id
        kwargs["created"] = created
        kwargs["object"] = "chat.completion.chunk"
        kwargs["provider_specific_fields"] = provider_specific_fields

        super().__init__(**kwargs)

    def __contains__(self, key):
        # Define custom behavior for the 'in' operator
        return hasattr(self, key)

    def get(self, key, default=None):
        # Custom .get() method to access attributes with a default value if the attribute doesn't exist
        return getattr(self, key, default)

    def __getitem__(self, key):
        # Allow dictionary-style access to attributes
        return getattr(self, key)

    def json(self, **kwargs):  # type: ignore
        try:
            return self.model_dump()  # noqa
        except Exception:
            # if using pydantic v1
            return self.dict()


class ModelResponse(ModelResponseBase):
    choices: List[Union[Choices, StreamingChoices]]
    """The list of completion choices the model generated for the input prompt."""

    def __init__(
        self,
        id=None,
        choices=None,
        created=None,
        model=None,
        object=None,
        system_fingerprint=None,
        usage=None,
        stream=None,
        stream_options=None,
        response_ms=None,
        hidden_params=None,
        _response_headers=None,
        **params,
    ) -> None:
        if stream is not None and stream is True:
            object = "chat.completion.chunk"
            if choices is not None and isinstance(choices, list):
                new_choices = []
                for choice in choices:
                    _new_choice = None
                    if isinstance(choice, StreamingChoices):
                        _new_choice = choice
                    elif isinstance(choice, dict):
                        _new_choice = StreamingChoices(**choice)
                    elif isinstance(choice, BaseModel):
                        _new_choice = StreamingChoices(**choice.model_dump())
                    new_choices.append(_new_choice)
                choices = new_choices
            else:
                choices = [StreamingChoices()]
        else:
            object = "chat.completion"
            if choices is not None and isinstance(choices, list):
                new_choices = []
                for choice in choices:
                    if isinstance(choice, Choices):
                        _new_choice = choice  # type: ignore
                    elif isinstance(choice, dict):
                        _new_choice = Choices(**choice)  # type: ignore
                    else:
                        _new_choice = choice
                    new_choices.append(_new_choice)
                choices = new_choices
            else:
                choices = [Choices()]
        if id is None:
            id = _generate_id()
        else:
            id = id
        if created is None:
            created = int(time.time())
        else:
            created = created
        model = model
        if usage is not None:
            if isinstance(usage, dict):
                usage = Usage(**usage)
            else:
                usage = usage
        elif stream is None or stream is False:
            usage = Usage()
        if hidden_params:
            self._hidden_params = hidden_params

        if _response_headers:
            self._response_headers = _response_headers

        init_values = {
            "id": id,
            "choices": choices,
            "created": created,
            "model": model,
            "object": object,
            "system_fingerprint": system_fingerprint,
        }

        if usage is not None:
            init_values["usage"] = usage

        super().__init__(
            **init_values,
            **params,
        )

    def __contains__(self, key):
        # Define custom behavior for the 'in' operator
        return hasattr(self, key)

    def get(self, key, default=None):
        # Custom .get() method to access attributes with a default value if the attribute doesn't exist
        return getattr(self, key, default)

    def __getitem__(self, key):
        # Allow dictionary-style access to attributes
        return getattr(self, key)

    def json(self, **kwargs):  # type: ignore
        try:
            return self.model_dump()  # noqa
        except Exception:
            # if using pydantic v1
            return self.dict()


class Embedding(OpenAIObject):
    embedding: Union[list, str] = []
    index: int
    object: Literal["embedding"]

    def get(self, key, default=None):
        # Custom .get() method to access attributes with a default value if the attribute doesn't exist
        return getattr(self, key, default)

    def __getitem__(self, key):
        # Allow dictionary-style access to attributes
        return getattr(self, key)

    def __setitem__(self, key, value):
        # Allow dictionary-style assignment of attributes
        setattr(self, key, value)


class EmbeddingResponse(OpenAIObject):
    model: Optional[str] = None
    """The model used for embedding."""

    data: List
    """The actual embedding value"""

    object: Literal["list"]
    """The object type, which is always "list" """

    usage: Optional[Usage] = None
    """Usage statistics for the embedding request."""

    _hidden_params: dict = {}
    _response_headers: Optional[Dict] = None
    _response_ms: Optional[float] = None

    def __init__(
        self,
        model: Optional[str] = None,
        usage: Optional[Usage] = None,
        response_ms=None,
        data: Optional[Union[List, List[Embedding]]] = None,
        hidden_params=None,
        _response_headers=None,
        **params,
    ):
        object = "list"
        if response_ms:
            _response_ms = response_ms
        else:
            _response_ms = None
        if data:
            data = data
        else:
            data = []

        if usage:
            usage = usage
        else:
            usage = Usage()

        if _response_headers:
            self._response_headers = _response_headers

        model = model
        super().__init__(model=model, object=object, data=data, usage=usage)  # type: ignore

    def __contains__(self, key):
        # Define custom behavior for the 'in' operator
        return hasattr(self, key)

    def get(self, key, default=None):
        # Custom .get() method to access attributes with a default value if the attribute doesn't exist
        return getattr(self, key, default)

    def __getitem__(self, key):
        # Allow dictionary-style access to attributes
        return getattr(self, key)

    def __setitem__(self, key, value):
        # Allow dictionary-style assignment of attributes
        setattr(self, key, value)

    def json(self, **kwargs):  # type: ignore
        try:
            return self.model_dump()  # noqa
        except Exception:
            # if using pydantic v1
            return self.dict()


class Logprobs(OpenAIObject):
    text_offset: Optional[List[int]]
    token_logprobs: Optional[List[Union[float, None]]]
    tokens: Optional[List[str]]
    top_logprobs: Optional[List[Union[Dict[str, float], None]]]


class TextChoices(OpenAIObject):
    def __init__(self, finish_reason=None, index=0, text=None, logprobs=None, **params):
        super(TextChoices, self).__init__(**params)
        if finish_reason:
            self.finish_reason = map_finish_reason(finish_reason)
        else:
            self.finish_reason = None
        self.index = index
        if text is not None:
            self.text = text
        else:
            self.text = None
        if logprobs is None:
            self.logprobs = None
        else:
            if isinstance(logprobs, dict):
                self.logprobs = Logprobs(**logprobs)
            else:
                self.logprobs = logprobs

    def __contains__(self, key):
        # Define custom behavior for the 'in' operator
        return hasattr(self, key)

    def get(self, key, default=None):
        # Custom .get() method to access attributes with a default value if the attribute doesn't exist
        return getattr(self, key, default)

    def __getitem__(self, key):
        # Allow dictionary-style access to attributes
        return getattr(self, key)

    def __setitem__(self, key, value):
        # Allow dictionary-style assignment of attributes
        setattr(self, key, value)

    def json(self, **kwargs):  # type: ignore
        try:
            return self.model_dump()  # noqa
        except Exception:
            # if using pydantic v1
            return self.dict()


class TextCompletionResponse(OpenAIObject):
    """
    {
        "id": response["id"],
        "object": "text_completion",
        "created": response["created"],
        "model": response["model"],
        "choices": [
        {
            "text": response["choices"][0]["message"]["content"],
            "index": response["choices"][0]["index"],
            "logprobs": transformed_logprobs,
            "finish_reason": response["choices"][0]["finish_reason"]
        }
        ],
        "usage": response["usage"]
    }
    """

    id: str
    object: str
    created: int
    model: Optional[str]
    choices: List[TextChoices]
    usage: Optional[Usage]
    _response_ms: Optional[int] = None
    _hidden_params: HiddenParams

    def __init__(
        self,
        id=None,
        choices=None,
        created=None,
        model=None,
        usage=None,
        stream=False,
        response_ms=None,
        object=None,
        **params,
    ):
        if stream:
            object = "text_completion.chunk"
            choices = [TextChoices()]
        else:
            object = "text_completion"
            if choices is not None and isinstance(choices, list):
                new_choices = []
                for choice in choices:
                    _new_choice = None
                    if isinstance(choice, TextChoices):
                        _new_choice = choice
                    elif isinstance(choice, dict):
                        _new_choice = TextChoices(**choice)
                    new_choices.append(_new_choice)
                choices = new_choices
            else:
                choices = [TextChoices()]
        if object is not None:
            object = object
        if id is None:
            id = _generate_id()
        else:
            id = id
        if created is None:
            created = int(time.time())
        else:
            created = created

        model = model
        if usage:
            usage = usage
        else:
            usage = Usage()

        super(TextCompletionResponse, self).__init__(
            id=id,  # type: ignore
            object=object,  # type: ignore
            created=created,  # type: ignore
            model=model,  # type: ignore
            choices=choices,  # type: ignore
            usage=usage,  # type: ignore
            **params,
        )

        if response_ms:
            self._response_ms = response_ms
        else:
            self._response_ms = None
        self._hidden_params = HiddenParams()

    def __contains__(self, key):
        # Define custom behavior for the 'in' operator
        return hasattr(self, key)

    def get(self, key, default=None):
        # Custom .get() method to access attributes with a default value if the attribute doesn't exist
        return getattr(self, key, default)

    def __getitem__(self, key):
        # Allow dictionary-style access to attributes
        return getattr(self, key)

    def __setitem__(self, key, value):
        # Allow dictionary-style assignment of attributes
        setattr(self, key, value)


from openai.types.images_response import Image as OpenAIImage


class ImageObject(OpenAIImage):
    """
    Represents the url or the content of an image generated by the OpenAI API.

    Attributes:
    b64_json: The base64-encoded JSON of the generated image, if response_format is b64_json.
    url: The URL of the generated image, if response_format is url (default).
    revised_prompt: The prompt that was used to generate the image, if there was any revision to the prompt.

    https://platform.openai.com/docs/api-reference/images/object
    """

    b64_json: Optional[str] = None
    url: Optional[str] = None
    revised_prompt: Optional[str] = None

    def __init__(self, b64_json=None, url=None, revised_prompt=None, **kwargs):
        super().__init__(b64_json=b64_json, url=url, revised_prompt=revised_prompt)  # type: ignore

    def __contains__(self, key):
        # Define custom behavior for the 'in' operator
        return hasattr(self, key)

    def get(self, key, default=None):
        # Custom .get() method to access attributes with a default value if the attribute doesn't exist
        return getattr(self, key, default)

    def __getitem__(self, key):
        # Allow dictionary-style access to attributes
        return getattr(self, key)

    def __setitem__(self, key, value):
        # Allow dictionary-style assignment of attributes
        setattr(self, key, value)

    def json(self, **kwargs):  # type: ignore
        try:
            return self.model_dump()  # noqa
        except Exception:
            # if using pydantic v1
            return self.dict()


class ImageUsageInputTokensDetails(BaseLiteLLMOpenAIResponseObject):
    image_tokens: int
    """The number of image tokens in the input prompt."""

    text_tokens: int
    """The number of text tokens in the input prompt."""


class ImageUsage(BaseLiteLLMOpenAIResponseObject):
    input_tokens: int
    """The number of tokens (images and text) in the input prompt."""

    input_tokens_details: ImageUsageInputTokensDetails
    """The input tokens detailed information for the image generation."""

    output_tokens: int
    """The number of image tokens in the output image."""

    total_tokens: int
    """The total number of tokens (images and text) used for the image generation."""


from openai.types.images_response import ImagesResponse as OpenAIImageResponse


class ImageResponse(OpenAIImageResponse, BaseLiteLLMOpenAIResponseObject):
    _hidden_params: dict = {}

    usage: Optional[ImageUsage] = None  # type: ignore
    """
    Users might use litellm with older python versions, we don't want this to break for them.
    Happens when their OpenAIImageResponse has the old OpenAI usage class.
    """

    model_config = ConfigDict(extra="allow", protected_namespaces=())

    def __init__(
        self,
        created: Optional[int] = None,
        data: Optional[List[ImageObject]] = None,
        response_ms=None,
        usage: Optional[ImageUsage] = None,
        hidden_params: Optional[dict] = None,
        **kwargs,
    ):
        if response_ms:
            _response_ms = response_ms
        else:
            _response_ms = None
        if data:
            data = data
        else:
            data = []

        if created:
            created = created
        else:
            created = int(time.time())

        _data: List[OpenAIImage] = []
        for d in data:
            if isinstance(d, dict):
                _data.append(ImageObject(**d))
            elif isinstance(d, BaseModel):
                _data.append(ImageObject(**d.model_dump()))

        _usage = usage or ImageUsage(
            input_tokens=0,
            input_tokens_details=ImageUsageInputTokensDetails(
                image_tokens=0,
                text_tokens=0,
            ),
            output_tokens=0,
            total_tokens=0,
        )
        super().__init__(created=created, data=_data, usage=_usage)  # type: ignore
        self._hidden_params = hidden_params or {}

    def __contains__(self, key):
        # Define custom behavior for the 'in' operator
        return hasattr(self, key)

    def get(self, key, default=None):
        # Custom .get() method to access attributes with a default value if the attribute doesn't exist
        return getattr(self, key, default)

    def __getitem__(self, key):
        # Allow dictionary-style access to attributes
        return getattr(self, key)

    def __setitem__(self, key, value):
        # Allow dictionary-style assignment of attributes
        setattr(self, key, value)

    def json(self, **kwargs):  # type: ignore
        try:
            return self.model_dump()  # noqa
        except Exception:
            # if using pydantic v1
            return self.dict()


class TranscriptionResponse(OpenAIObject):
    text: Optional[str] = None

    _hidden_params: dict = {}
    _response_headers: Optional[dict] = None

    def __init__(self, text=None):
        super().__init__(text=text)  # type: ignore

    def __contains__(self, key):
        # Define custom behavior for the 'in' operator
        return hasattr(self, key)

    def get(self, key, default=None):
        # Custom .get() method to access attributes with a default value if the attribute doesn't exist
        return getattr(self, key, default)

    def __getitem__(self, key):
        # Allow dictionary-style access to attributes
        return getattr(self, key)

    def __setitem__(self, key, value):
        # Allow dictionary-style assignment of attributes
        setattr(self, key, value)

    def json(self, **kwargs):  # type: ignore
        try:
            return self.model_dump()  # noqa
        except Exception:
            # if using pydantic v1
            return self.dict()


class GenericImageParsingChunk(TypedDict):
    type: str
    media_type: str
    data: str


class ResponseFormatChunk(TypedDict, total=False):
    type: Required[Literal["json_object", "text"]]
    response_schema: dict


class LoggedLiteLLMParams(TypedDict, total=False):
    force_timeout: Optional[float]
    custom_llm_provider: Optional[str]
    api_base: Optional[str]
    litellm_call_id: Optional[str]
    model_alias_map: Optional[dict]
    metadata: Optional[dict]
    model_info: Optional[dict]
    proxy_server_request: Optional[dict]
    acompletion: Optional[bool]
    preset_cache_key: Optional[str]
    no_log: Optional[bool]
    input_cost_per_second: Optional[float]
    input_cost_per_token: Optional[float]
    output_cost_per_token: Optional[float]
    output_cost_per_second: Optional[float]
    cooldown_time: Optional[float]


class AdapterCompletionStreamWrapper:
    def __init__(self, completion_stream):
        self.completion_stream = completion_stream

    def __iter__(self):
        return self

    def __aiter__(self):
        return self

    def __next__(self):
        try:
            for chunk in self.completion_stream:
                if chunk == "None" or chunk is None:
                    raise Exception
                return chunk
            raise StopIteration
        except StopIteration:
            raise StopIteration
        except Exception as e:
            print(f"AdapterCompletionStreamWrapper - {e}")  # noqa

    async def __anext__(self):
        try:
            async for chunk in self.completion_stream:
                if chunk == "None" or chunk is None:
                    raise Exception
                return chunk
            raise StopIteration
        except StopIteration:
            raise StopAsyncIteration


class StandardLoggingUserAPIKeyMetadata(TypedDict):
    user_api_key_hash: Optional[str]  # hash of the litellm virtual key used
    user_api_key_alias: Optional[str]
    user_api_key_spend: Optional[float]
    user_api_key_max_budget: Optional[float]
    user_api_key_budget_reset_at: Optional[str]
    user_api_key_org_id: Optional[str]
    user_api_key_team_id: Optional[str]
    user_api_key_user_id: Optional[str]
    user_api_key_user_email: Optional[str]
    user_api_key_team_alias: Optional[str]
    user_api_key_end_user_id: Optional[str]
    user_api_key_request_route: Optional[str]


class StandardLoggingMCPToolCall(TypedDict, total=False):
    name: str
    """
    Name of the tool to call
    """
    arguments: dict
    """
    Arguments to pass to the tool
    """
    result: dict
    """
    Result of the tool call
    """

    mcp_server_name: Optional[str]
    """
    Name of the MCP server that the tool call was made to
    """

    mcp_server_logo_url: Optional[str]
    """
    Optional logo URL of the MCP server that the tool call was made to

    (this is to render the logo on the logs page on litellm ui)
    """

    namespaced_tool_name: Optional[str]
    """
    Namespaced tool name of the MCP tool that the tool call was made to

    Includes the server name prefix if it exists - eg. `deepwiki-mcp/get_page_content`
    """

    mcp_server_cost_info: Optional[MCPServerCostInfo]
    """
    Cost per query for the MCP server tool call
    """


class StandardLoggingVectorStoreRequest(TypedDict, total=False):
    """
    Logging information for a vector store request/payload
    """

    vector_store_id: Optional[str]
    """
    ID of the vector store
    """

    custom_llm_provider: Optional[str]
    """
    Custom LLM provider the vector store is associated with eg. bedrock, openai, anthropic, etc.
    """

    query: Optional[str]
    """
    Query to the vector store
    """

    vector_store_search_response: Optional[VectorStoreSearchResponse]
    """
    OpenAI format vector store search response
    """

    start_time: Optional[float]
    """
    Start time of the vector store request
    """

    end_time: Optional[float]
    """
    End time of the vector store request
    """


class StandardBuiltInToolsParams(TypedDict, total=False):
    """
    Standard built-in OpenAItools parameters

    This is used to calculate the cost of built-in tools, insert any standard built-in tools parameters here

    OpenAI charges users based on the `web_search_options` parameter
    """

    web_search_options: Optional[WebSearchOptions]
    file_search: Optional[FileSearchTool]


class StandardLoggingPromptManagementMetadata(TypedDict):
    prompt_id: str
    prompt_variables: Optional[dict]
    prompt_integration: str


class StandardLoggingMetadata(StandardLoggingUserAPIKeyMetadata):
    """
    Specific metadata k,v pairs logged to integration for easier cost tracking and prompt management
    """

    spend_logs_metadata: Optional[
        dict
    ]  # special param to log k,v pairs to spendlogs for a call
    requester_ip_address: Optional[str]
    requester_metadata: Optional[dict]
    requester_custom_headers: Optional[
        Dict[str, str]
    ]  # Log any custom (`x-`) headers sent by the client to the proxy.
    prompt_management_metadata: Optional[StandardLoggingPromptManagementMetadata]
    mcp_tool_call_metadata: Optional[StandardLoggingMCPToolCall]
    vector_store_request_metadata: Optional[List[StandardLoggingVectorStoreRequest]]
    applied_guardrails: Optional[List[str]]
    usage_object: Optional[dict]
    cold_storage_object_key: Optional[
        str
    ]  # S3/GCS object key for cold storage retrieval


class StandardLoggingAdditionalHeaders(TypedDict, total=False):
    x_ratelimit_limit_requests: int
    x_ratelimit_limit_tokens: int
    x_ratelimit_remaining_requests: int
    x_ratelimit_remaining_tokens: int


class StandardLoggingHiddenParams(TypedDict):
    model_id: Optional[
        str
    ]  # id of the model in the router, separates multiple models with the same name but different credentials
    cache_key: Optional[str]
    api_base: Optional[str]
    response_cost: Optional[str]
    litellm_overhead_time_ms: Optional[float]
    additional_headers: Optional[StandardLoggingAdditionalHeaders]
    batch_models: Optional[List[str]]
    litellm_model_name: Optional[str]  # the model name sent to the provider by litellm
    usage_object: Optional[dict]


class StandardLoggingModelInformation(TypedDict):
    model_map_key: str
    model_map_value: Optional[ModelInfo]


class StandardLoggingModelCostFailureDebugInformation(TypedDict, total=False):
    """
    Debug information, if cost tracking fails.

    Avoid logging sensitive information like response or optional params
    """

    error_str: Required[str]
    traceback_str: Required[str]
    model: str
    cache_hit: Optional[bool]
    custom_llm_provider: Optional[str]
    base_model: Optional[str]
    call_type: str
    custom_pricing: Optional[bool]


class StandardLoggingPayloadErrorInformation(TypedDict, total=False):
    error_code: Optional[str]
    error_class: Optional[str]
    llm_provider: Optional[str]
    traceback: Optional[str]
    error_message: Optional[str]


class GuardrailMode(TypedDict, total=False):
    tags: Optional[Dict[str, str]]
    default: Optional[str]


class StandardLoggingGuardrailInformation(TypedDict, total=False):
    guardrail_name: Optional[str]
    guardrail_provider: Optional[str]
    guardrail_mode: Optional[
        Union[GuardrailEventHooks, List[GuardrailEventHooks], GuardrailMode]
    ]
    guardrail_request: Optional[dict]
    guardrail_response: Optional[Union[dict, str, List[dict]]]
    guardrail_status: Literal["success", "failure", "blocked"]
    start_time: Optional[float]
    end_time: Optional[float]
    duration: Optional[float]
    """
    Duration of the guardrail in seconds
    """

    masked_entity_count: Optional[Dict[str, int]]
    """
    Count of masked entities
    {
        "CREDIT_CARD": 2,
        "PHONE": 1
    }
    """


StandardLoggingPayloadStatus = Literal["success", "failure"]


class StandardLoggingPayload(TypedDict):
    id: str
    trace_id: str  # Trace multiple LLM calls belonging to same overall request (e.g. fallbacks/retries)
    call_type: str
    stream: Optional[bool]
    response_cost: float
    response_cost_failure_debug_info: Optional[
        StandardLoggingModelCostFailureDebugInformation
    ]
    status: StandardLoggingPayloadStatus
    custom_llm_provider: Optional[str]
    total_tokens: int
    prompt_tokens: int
    completion_tokens: int
    startTime: float  # Note: making this camelCase was a mistake, everything should be snake case
    endTime: float
    completionStartTime: float
    response_time: float
    model_map_information: StandardLoggingModelInformation
    model: str
    model_id: Optional[str]
    model_group: Optional[str]
    api_base: str
    metadata: StandardLoggingMetadata
    cache_hit: Optional[bool]
    cache_key: Optional[str]
    saved_cache_cost: float
    request_tags: list
    end_user: Optional[str]
    requester_ip_address: Optional[str]
    messages: Optional[Union[str, list, dict]]
    response: Optional[Union[str, list, dict]]
    error_str: Optional[str]
    error_information: Optional[StandardLoggingPayloadErrorInformation]
    model_parameters: dict
    hidden_params: StandardLoggingHiddenParams
    guardrail_information: Optional[StandardLoggingGuardrailInformation]
    standard_built_in_tools_params: Optional[StandardBuiltInToolsParams]


from typing import AsyncIterator, Iterator


class CustomStreamingDecoder:
    async def aiter_bytes(
        self, iterator: AsyncIterator[bytes]
    ) -> AsyncIterator[
        Optional[Union[GenericStreamingChunk, StreamingChatCompletionChunk]]
    ]:
        raise NotImplementedError

    def iter_bytes(
        self, iterator: Iterator[bytes]
    ) -> Iterator[Optional[Union[GenericStreamingChunk, StreamingChatCompletionChunk]]]:
        raise NotImplementedError


class StandardPassThroughResponseObject(TypedDict):
    response: str


OPENAI_RESPONSE_HEADERS = [
    "x-ratelimit-remaining-requests",
    "x-ratelimit-remaining-tokens",
    "x-ratelimit-limit-requests",
    "x-ratelimit-limit-tokens",
    "x-ratelimit-reset-requests",
    "x-ratelimit-reset-tokens",
]


class StandardCallbackDynamicParams(TypedDict, total=False):
    # Langfuse dynamic params
    langfuse_public_key: Optional[str]
    langfuse_secret: Optional[str]
    langfuse_secret_key: Optional[str]
    langfuse_host: Optional[str]

    # Langfuse prompt version
    langfuse_prompt_version: Optional[int]

    # GCS dynamic params
    gcs_bucket_name: Optional[str]
    gcs_path_service_account: Optional[str]

    # Langsmith dynamic params
    langsmith_api_key: Optional[str]
    langsmith_project: Optional[str]
    langsmith_base_url: Optional[str]
    langsmith_sampling_rate: Optional[float]

    # Humanloop dynamic params
    humanloop_api_key: Optional[str]

    # Arize dynamic params
    arize_api_key: Optional[str]
    arize_space_key: Optional[str]
    arize_space_id: Optional[str]

    # Logging settings
    turn_off_message_logging: Optional[bool]  # when true will not log messages
    litellm_disabled_callbacks: Optional[List[str]]


all_litellm_params = [
    "metadata",
    "litellm_metadata",
    "litellm_trace_id",
    "litellm_request_debug",
    "guardrails",
    "tags",
    "acompletion",
    "aimg_generation",
    "atext_completion",
    "text_completion",
    "caching",
    "mock_response",
    "mock_timeout",
    "disable_add_transform_inline_image_block",
    "litellm_proxy_rate_limit_response",
    "api_key",
    "api_version",
    "prompt_id",
    "provider_specific_header",
    "prompt_variables",
    "prompt_version",
    "api_base",
    "force_timeout",
    "logger_fn",
    "verbose",
    "custom_llm_provider",
    "model_file_id_mapping",
    "litellm_logging_obj",
    "litellm_call_id",
    "use_client",
    "id",
    "fallbacks",
    "azure",
    "headers",
    "model_list",
    "num_retries",
    "context_window_fallback_dict",
    "retry_policy",
    "retry_strategy",
    "roles",
    "final_prompt_value",
    "bos_token",
    "eos_token",
    "request_timeout",
    "complete_response",
    "self",
    "client",
    "rpm",
    "tpm",
    "max_parallel_requests",
    "input_cost_per_token",
    "output_cost_per_token",
    "input_cost_per_second",
    "output_cost_per_second",
    "hf_model_name",
    "model_info",
    "proxy_server_request",
    "secret_fields",
    "preset_cache_key",
    "caching_groups",
    "ttl",
    "cache",
    "no-log",
    "base_model",
    "stream_timeout",
    "supports_system_message",
    "region_name",
    "allowed_model_region",
    "model_config",
    "fastest_response",
    "cooldown_time",
    "cache_key",
    "max_retries",
    "azure_ad_token_provider",
    "tenant_id",
    "client_id",
    "azure_username",
    "azure_password",
    "azure_scope",
    "client_secret",
    "user_continue_message",
    "configurable_clientside_auth_params",
    "weight",
    "ensure_alternating_roles",
    "assistant_continue_message",
    "user_continue_message",
    "fallback_depth",
    "max_fallbacks",
    "max_budget",
    "budget_duration",
    "use_in_pass_through",
    "merge_reasoning_content_in_choices",
    "litellm_credential_name",
    "allowed_openai_params",
    "litellm_session_id",
    "use_litellm_proxy",
    "prompt_label",
] + list(StandardCallbackDynamicParams.__annotations__.keys())


class KeyGenerationConfig(TypedDict, total=False):
    required_params: List[
        str
    ]  # specify params that must be present in the key generation request


class TeamUIKeyGenerationConfig(KeyGenerationConfig):
    allowed_team_member_roles: List[str]


class PersonalUIKeyGenerationConfig(KeyGenerationConfig):
    allowed_user_roles: List[str]


class StandardKeyGenerationConfig(TypedDict, total=False):
    team_key_generation: TeamUIKeyGenerationConfig
    personal_key_generation: PersonalUIKeyGenerationConfig


class BudgetConfig(BaseModel):
    max_budget: Optional[float] = None
    budget_duration: Optional[str] = None
    tpm_limit: Optional[int] = None
    rpm_limit: Optional[int] = None

    def __init__(self, **data: Any) -> None:
        # Map time_period to budget_duration if present
        if "time_period" in data:
            data["budget_duration"] = data.pop("time_period")

        # Map budget_limit to max_budget if present
        if "budget_limit" in data:
            data["max_budget"] = data.pop("budget_limit")

        super().__init__(**data)


GenericBudgetConfigType = Dict[str, BudgetConfig]


class LlmProviders(str, Enum):
    OPENAI = "openai"
    OPENAI_LIKE = "openai_like"  # embedding only
    JINA_AI = "jina_ai"
    XAI = "xai"
    CUSTOM_OPENAI = "custom_openai"
    TEXT_COMPLETION_OPENAI = "text-completion-openai"
    COHERE = "cohere"
    COHERE_CHAT = "cohere_chat"
    CLARIFAI = "clarifai"
    ANTHROPIC = "anthropic"
    ANTHROPIC_TEXT = "anthropic_text"
    BYTEZ = "bytez"
    REPLICATE = "replicate"
    HUGGINGFACE = "huggingface"
    TOGETHER_AI = "together_ai"
    OPENROUTER = "openrouter"
    DATAROBOT = "datarobot"
    VERTEX_AI = "vertex_ai"
    VERTEX_AI_BETA = "vertex_ai_beta"
    GEMINI = "gemini"
    AI21 = "ai21"
    BASETEN = "baseten"
    AZURE = "azure"
    AZURE_TEXT = "azure_text"
    AZURE_AI = "azure_ai"
    SAGEMAKER = "sagemaker"
    SAGEMAKER_CHAT = "sagemaker_chat"
    BEDROCK = "bedrock"
    VLLM = "vllm"
    NLP_CLOUD = "nlp_cloud"
    PETALS = "petals"
    OOBABOOGA = "oobabooga"
    OLLAMA = "ollama"
    OLLAMA_CHAT = "ollama_chat"
    DEEPINFRA = "deepinfra"
    PERPLEXITY = "perplexity"
    MISTRAL = "mistral"
    GROQ = "groq"
    NVIDIA_NIM = "nvidia_nim"
    CEREBRAS = "cerebras"
    AI21_CHAT = "ai21_chat"
    VOLCENGINE = "volcengine"
    CODESTRAL = "codestral"
    TEXT_COMPLETION_CODESTRAL = "text-completion-codestral"
    DASHSCOPE = "dashscope"
    MOONSHOT = "moonshot"
    V0 = "v0"
    MORPH = "morph"
    LAMBDA_AI = "lambda_ai"
    DEEPSEEK = "deepseek"
    SAMBANOVA = "sambanova"
    MARITALK = "maritalk"
    VOYAGE = "voyage"
    CLOUDFLARE = "cloudflare"
    XINFERENCE = "xinference"
    FIREWORKS_AI = "fireworks_ai"
    FRIENDLIAI = "friendliai"
    FEATHERLESS_AI = "featherless_ai"
    WATSONX = "watsonx"
    WATSONX_TEXT = "watsonx_text"
    TRITON = "triton"
    PREDIBASE = "predibase"
    DATABRICKS = "databricks"
    EMPOWER = "empower"
    GITHUB = "github"
    COMPACTIFAI = "compactifai"
    CUSTOM = "custom"
    LITELLM_PROXY = "litellm_proxy"
    HOSTED_VLLM = "hosted_vllm"
    LLAMAFILE = "llamafile"
    LM_STUDIO = "lm_studio"
    GALADRIEL = "galadriel"
    NEBIUS = "nebius"
    INFINITY = "infinity"
    DEEPGRAM = "deepgram"
    ELEVENLABS = "elevenlabs"
    NOVITA = "novita"
    AIOHTTP_OPENAI = "aiohttp_openai"
    LANGFUSE = "langfuse"
    HUMANLOOP = "humanloop"
    TOPAZ = "topaz"
    ASSEMBLYAI = "assemblyai"
    GITHUB_COPILOT = "github_copilot"
    SNOWFLAKE = "snowflake"
    GRADIENT_AI = "gradient_ai"
    LLAMA = "meta_llama"
    NSCALE = "nscale"
    PG_VECTOR = "pg_vector"
    HYPERBOLIC = "hyperbolic"
    RECRAFT = "recraft"
    HEROKU = "heroku"
    AIML = "aiml"
    COMETAPI = "cometapi"
    OCI = "oci"
    AUTO_ROUTER = "auto_router"
    VERCEL_AI_GATEWAY = "vercel_ai_gateway"
    DOTPROMPT = "dotprompt"
    WANDB = "wandb"
    OVHCLOUD = "ovhcloud"


# Create a set of all provider values for quick lookup
LlmProvidersSet = {provider.value for provider in LlmProviders}


class LiteLLMLoggingBaseClass:
    """
    Base class for logging pre and post call

    Meant to simplify type checking for logging obj.
    """

    def pre_call(self, input, api_key, model=None, additional_args={}):
        pass

    def post_call(
        self, original_response, input=None, api_key=None, additional_args={}
    ):
        pass


class TokenCountResponse(LiteLLMPydanticObjectBase):
    total_tokens: int
    request_model: str
    model_used: str
    tokenizer_type: str
    original_response: Optional[dict] = None
    """
    Original Response from upstream API call - if an API call was made for token counting
    """


class CustomHuggingfaceTokenizer(TypedDict):
    identifier: str
    revision: str  # usually 'main'
    auth_token: Optional[str]


class LITELLM_IMAGE_VARIATION_PROVIDERS(Enum):
    """
    Try using an enum for endpoints. This should make it easier to track what provider is supported for what endpoint.
    """

    OPENAI = LlmProviders.OPENAI.value
    TOPAZ = LlmProviders.TOPAZ.value


class HttpHandlerRequestFields(TypedDict, total=False):
    data: dict  # request body
    params: dict  # query params
    files: dict  # file uploads
    content: Any  # raw content


class ProviderSpecificHeader(TypedDict):
    custom_llm_provider: str
    extra_headers: dict


class SelectTokenizerResponse(TypedDict):
    type: Literal["openai_tokenizer", "huggingface_tokenizer"]
    tokenizer: Any


class LiteLLMFineTuningJob(FineTuningJob):
    _hidden_params: dict = {}
    seed: Optional[int] = None  # type: ignore

    def __init__(self, **kwargs):
        if "error" in kwargs and kwargs["error"] is not None:
            # check if error is all None - if so, set error to None
            if all(value is None for value in kwargs["error"].values()):
                kwargs["error"] = None
        super().__init__(**kwargs)
        self._hidden_params = kwargs.get("_hidden_params", {})


class LiteLLMBatch(Batch):
    _hidden_params: dict = {}
    usage: Optional[Usage] = None

    def __contains__(self, key):
        # Define custom behavior for the 'in' operator
        return hasattr(self, key)

    def get(self, key, default=None):
        # Custom .get() method to access attributes with a default value if the attribute doesn't exist
        return getattr(self, key, default)

    def __getitem__(self, key):
        # Allow dictionary-style access to attributes
        return getattr(self, key)

    def json(self, **kwargs):  # type: ignore
        try:
            return self.model_dump()  # noqa
        except Exception:
            # if using pydantic v1
            return self.dict()


class LiteLLMRealtimeStreamLoggingObject(LiteLLMPydanticObjectBase):
    results: OpenAIRealtimeStreamList
    usage: Usage
    _hidden_params: dict = {}

    def __contains__(self, key):
        # Define custom behavior for the 'in' operator
        return hasattr(self, key)

    def get(self, key, default=None):
        # Custom .get() method to access attributes with a default value if the attribute doesn't exist
        return getattr(self, key, default)

    def __getitem__(self, key):
        # Allow dictionary-style access to attributes
        return getattr(self, key)

    def json(self, **kwargs):  # type: ignore
        try:
            return self.model_dump()  # noqa
        except Exception:
            # if using pydantic v1
            return self.dict()


class RawRequestTypedDict(TypedDict, total=False):
    raw_request_api_base: Optional[str]
    raw_request_body: Optional[dict]
    raw_request_headers: Optional[dict]
    error: Optional[str]


class CredentialBase(BaseModel):
    credential_name: str
    credential_info: dict


class CredentialItem(CredentialBase):
    credential_values: dict


class CreateCredentialItem(CredentialBase):
    credential_values: Optional[dict] = None
    model_id: Optional[str] = None

    @model_validator(mode="before")
    @classmethod
    def check_credential_params(cls, values):
        if not values.get("credential_values") and not values.get("model_id"):
            raise ValueError("Either credential_values or model_id must be set")
        return values


class ExtractedFileData(TypedDict):
    """
    TypedDict for storing processed file data

    Attributes:
        filename: Name of the file if provided
        content: The file content in bytes
        content_type: MIME type of the file
        headers: Any additional headers for the file
    """

    filename: Optional[str]
    content: bytes
    content_type: Optional[str]
    headers: Mapping[str, str]


class SpecialEnums(Enum):
    LITELM_MANAGED_FILE_ID_PREFIX = "litellm_proxy"
    LITELLM_MANAGED_FILE_COMPLETE_STR = "litellm_proxy:{};unified_id,{};target_model_names,{};llm_output_file_id,{};llm_output_file_model_id,{}"

    LITELLM_MANAGED_RESPONSE_COMPLETE_STR = (
        "litellm:custom_llm_provider:{};model_id:{};response_id:{}"
    )

    LITELLM_MANAGED_BATCH_COMPLETE_STR = "litellm_proxy;model_id:{};llm_batch_id:{}"

    LITELLM_MANAGED_GENERIC_RESPONSE_COMPLETE_STR = "litellm_proxy;model_id:{};generic_response_id:{}"  # generic implementation of 'managed batches' - used for finetuning and any future work.


class ServiceTier(Enum):
    """Enum for service tier types used in cost calculations."""

    FLEX = "flex"
    PRIORITY = "priority"


LLMResponseTypes = Union[
    ModelResponse,
    EmbeddingResponse,
    ImageResponse,
    OpenAIFileObject,
    LiteLLMBatch,
    LiteLLMFineTuningJob,
]


class DynamicPromptManagementParamLiteral(str, Enum):
    """
    If any of these params are passed, the user is trying to use dynamic prompt management
    """

    CACHE_CONTROL_INJECTION_POINTS = "cache_control_injection_points"
    KNOWLEDGE_BASES = "knowledge_bases"
    VECTOR_STORE_IDS = "vector_store_ids"

    @classmethod
    def list_all_params(cls):
        return [param.value for param in cls]


class CallbacksByType(TypedDict):
    success: List[str]
    failure: List[str]
    success_and_failure: List[str]


CostResponseTypes = Union[
    ModelResponse,
    TextCompletionResponse,
    EmbeddingResponse,
    ImageResponse,
    TranscriptionResponse,
]<|MERGE_RESOLUTION|>--- conflicted
+++ resolved
@@ -12,11 +12,6 @@
     Union,
 )
 
-<<<<<<< HEAD
-from aiohttp import FormData
-=======
-import fastuuid as uuid
->>>>>>> 8a012f99
 from openai._models import BaseModel as OpenAIObject
 from openai.types.completion_usage import (
     CompletionTokensDetails,
@@ -26,11 +21,7 @@
 from pydantic import BaseModel, ConfigDict, Field, PrivateAttr, model_validator
 from typing_extensions import Required, TypedDict
 
-<<<<<<< HEAD
-import litellm
 from litellm._uuid import uuid
-=======
->>>>>>> 8a012f99
 from litellm.types.llms.base import (
     BaseLiteLLMOpenAIResponseObject,
     LiteLLMPydanticObjectBase,
