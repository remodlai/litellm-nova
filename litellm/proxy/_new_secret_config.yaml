--- conflicted
+++ resolved
@@ -4,11 +4,9 @@
       model: openai/fake
       api_key: fake-key
       api_base: https://exampleopenaiendpoint-production.up.railway.app/
-<<<<<<< HEAD
   - model_name: wildcard_models/*
     litellm_params:
       model: openai/*
-=======
   - model_name: gpt-5-mini
     litellm_params:
       model: azure/gpt-5-mini
@@ -29,5 +27,4 @@
   
 litellm_settings:
   callbacks: ["otel"]
-  success_callback: ["braintrust"]
->>>>>>> b8fdbd47
+  success_callback: ["braintrust"]