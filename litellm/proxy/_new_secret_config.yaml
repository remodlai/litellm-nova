--- conflicted
+++ resolved
@@ -1,12 +1,4 @@
 model_list:
-<<<<<<< HEAD
-  - model_name: "claude-3-5-sonnet-20240620"
-    litellm_params:
-      model: "claude-3-5-sonnet-20240620"
-
-# litellm_settings:
-#   failure_callback: ["langfuse"]
-=======
   - model_name: "gpt-4"
     litellm_params:
       model: "gpt-4"
@@ -15,5 +7,4 @@
       model: "gpt-4o"
   - model_name: "gpt-4o-mini"
     litellm_params:
-      model: "gpt-4o-mini"
->>>>>>> d4796d63
+      model: "gpt-4o-mini"