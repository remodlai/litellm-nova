--- conflicted
+++ resolved
@@ -6,19 +6,7 @@
       api_key: dummy
   - model_name: "byok-wildcard/*"
     litellm_params:
-<<<<<<< HEAD
-      model: "openai/*"
-      api_base: "https://webhook.site/b173e42a-5b09-47c0-9e26-5b7ab0417cd1"
-      api_key: dummy
-
-litellm_settings:
-  model_group_settings:
-    forward_client_headers_to_llm_api:
-      - byok-fixed-gpt-4o-mini
-      - byok-wildcard/*
-=======
       model: openai/*
   - model_name: xai-grok-3
     litellm_params:
-      model: xai/grok-3
->>>>>>> de8cf40f
+      model: xai/grok-3