--- conflicted
+++ resolved
@@ -2,19 +2,9 @@
   - model_name: tts
     litellm_params:
       model: "openai/*"
-<<<<<<< HEAD
-  - model_name: "gemini-1.5-flash"
-    litellm_params:
-      model: "gemini/gemini-1.5-flash"
-
-# litellm_settings:
-#   success_callback: ["langfuse"]
-#   failure_callback: ["langfuse"]
-=======
   - model_name: gemini-1.5-flash
     litellm_params:
       model: gemini/gemini-1.5-flash
->>>>>>> 3f67821c
 
 general_settings:
   alerting: ["slack"]
