--- conflicted
+++ resolved
@@ -40,30 +40,18 @@
   getStatusBadge: (status: string) => JSX.Element,
   getDisplayModelName: (model: any) => string,
   showErrorModal?: (modelName: string, cleanedError: string, fullError: string) => void,
-<<<<<<< HEAD
   showSuccessModal?: (modelName: string, response: any) => void,
-=======
->>>>>>> 957df8d3
   setSelectedModelId?: (modelId: string) => void,
 ): ColumnDef<HealthCheckData>[] => [
   {
     header: () => (
       <div className="flex items-center gap-2">
-<<<<<<< HEAD
-                  <Checkbox
-            checked={allModelsSelected}
-            indeterminate={selectedModelsForHealth.length > 0 && !allModelsSelected}
-            onChange={(e) => handleSelectAll(e.target.checked)}
-            onClick={(e) => e.stopPropagation()}
-          />
-=======
         <Checkbox
           checked={allModelsSelected}
           indeterminate={selectedModelsForHealth.length > 0 && !allModelsSelected}
           onChange={(e) => handleSelectAll(e.target.checked)}
           onClick={(e) => e.stopPropagation()}
         />
->>>>>>> 957df8d3
         <span>Model ID</span>
       </div>
     ),
